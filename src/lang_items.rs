//! Lang item required to make the normal `main` work in applications
//!
//! This is how the `start` lang item works:
//! When `rustc` compiles a binary crate, it creates a `main` function that looks
//! like this:
//!
//! ```
//! #[export_name = "main"]
//! pub extern "C" fn rustc_main(argc: isize, argv: *const *const u8) -> isize {
//!     start(main, argc, argv)
//! }
//! ```
//!
//! Where `start` is this function and `main` is the binary crate's `main`
//! function.
//!
//! The final piece is that the entry point of our program, _start, has to call
//! `rustc_main`. That's covered by the `_start` function in the root of this
//! crate.

use crate::led;
use crate::timer;
use crate::timer::Duration;
use core::alloc::Layout;
use core::executor;
use core::panic::PanicInfo;

#[lang = "start"]
extern "C" fn start<T>(main: fn() -> T, _argc: isize, _argv: *const *const u8) -> i32
where
    T: Termination,
{
    main().report()
}

pub trait Termination {
    fn report(self) -> i32;
}

impl Termination for () {
    fn report(self) -> i32 {
        0
    }
}

#[panic_handler]
<<<<<<< HEAD
fn flash_all_leds(_info: &PanicInfo) -> ! {
    executor::block_on(async {
        loop {
            for led in led::all() {
                led.on();
            }
            timer::sleep(Duration::from_ms(100)).await;
            for led in led::all() {
                led.off();
            }
            timer::sleep(Duration::from_ms(100)).await;
=======
fn panic_handler(_info: &PanicInfo) -> ! {
    // Signal a panic using the LowLevelDebug capsule (if available).
    super::debug::low_level_status_code(1);

    // Flash all LEDs (if available).
    loop {
        for led in led::all() {
            led.on();
>>>>>>> a8bb4fa9
        }
    });
    // Never type is not supported for T in Future
    unreachable!()
}

#[alloc_error_handler]
fn cycle_leds(_: Layout) -> ! {
    executor::block_on(async {
        loop {
            for led in led::all() {
                led.on();
                timer::sleep(Duration::from_ms(100)).await;
                led.off();
            }
        }
    });
    // Never type is not supported for T in Future
    unreachable!()
}<|MERGE_RESOLUTION|>--- conflicted
+++ resolved
@@ -44,8 +44,11 @@
 }
 
 #[panic_handler]
-<<<<<<< HEAD
-fn flash_all_leds(_info: &PanicInfo) -> ! {
+fn panic_handler(_info: &PanicInfo) -> ! {
+    // Signal a panic using the LowLevelDebug capsule (if available).
+    super::debug::low_level_status_code(1);
+
+    // Flash all LEDs (if available).
     executor::block_on(async {
         loop {
             for led in led::all() {
@@ -56,16 +59,6 @@
                 led.off();
             }
             timer::sleep(Duration::from_ms(100)).await;
-=======
-fn panic_handler(_info: &PanicInfo) -> ! {
-    // Signal a panic using the LowLevelDebug capsule (if available).
-    super::debug::low_level_status_code(1);
-
-    // Flash all LEDs (if available).
-    loop {
-        for led in led::all() {
-            led.on();
->>>>>>> a8bb4fa9
         }
     });
     // Never type is not supported for T in Future
