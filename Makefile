--- conflicted
+++ resolved
@@ -20,11 +20,8 @@
 	@echo " - imxrt1050"
 	@echo " - apollo3"
 	@echo " - stm32f3discovery"
-<<<<<<< HEAD
 	@echo " - stm32f412gdiscovery"
-=======
 	@echo " - clue_nrf52840"
->>>>>>> 7e605970
 	@echo
 	@echo "Run 'make setup' to setup Rust to build libtock-rs."
 	@echo "Run 'make <board> EXAMPLE=<>' to build EXAMPLE for that board."
