//! `fake` contains fake implementations of Tock kernel components. Fake
//! components emulate the behavior of the real Tock kernel components, but in
//! the unit test environment. They generally have additional testing features,
//! such as error injection functionality.
//!
//! These components are exposed under the `fake` module because otherwise their
//! names would collide with the corresponding drivers (e.g. the fake Console
//! would collide with the Console driver in unit tests). Tests should generally
//! `use libtock_unittest::fake` and refer to the type with the `fake::` prefix
//! (e.g. `fake::Console`).

<<<<<<< HEAD
mod air_quality;
=======
mod adc;
>>>>>>> 617b21a9
mod alarm;
mod ambient_light;
mod buttons;
mod buzzer;
mod console;
mod gpio;
mod kernel;
mod leds;
mod low_level_debug;
mod ninedof;
mod proximity;
mod sound_pressure;
mod syscall_driver;
mod syscalls;
mod temperature;

<<<<<<< HEAD
pub use air_quality::AirQuality;
=======
pub use adc::Adc;
>>>>>>> 617b21a9
pub use alarm::Alarm;
pub use ambient_light::AmbientLight;
pub use buttons::Buttons;
pub use buzzer::Buzzer;
pub use console::Console;
pub use gpio::{Gpio, GpioMode, InterruptEdge, PullMode};
pub use kernel::Kernel;
pub use leds::Leds;
pub use low_level_debug::{LowLevelDebug, Message};
pub use ninedof::{NineDof, NineDofData};
pub use proximity::Proximity;
pub use sound_pressure::SoundPressure;
pub use syscall_driver::SyscallDriver;
pub use syscalls::Syscalls;
pub use temperature::Temperature;

#[cfg(test)]
mod kernel_tests;<|MERGE_RESOLUTION|>--- conflicted
+++ resolved
@@ -9,11 +9,8 @@
 //! `use libtock_unittest::fake` and refer to the type with the `fake::` prefix
 //! (e.g. `fake::Console`).
 
-<<<<<<< HEAD
+mod adc;
 mod air_quality;
-=======
-mod adc;
->>>>>>> 617b21a9
 mod alarm;
 mod ambient_light;
 mod buttons;
@@ -30,11 +27,8 @@
 mod syscalls;
 mod temperature;
 
-<<<<<<< HEAD
+pub use adc::Adc;
 pub use air_quality::AirQuality;
-=======
-pub use adc::Adc;
->>>>>>> 617b21a9
 pub use alarm::Alarm;
 pub use ambient_light::AmbientLight;
 pub use buttons::Buttons;
